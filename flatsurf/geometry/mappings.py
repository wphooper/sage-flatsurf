r"""Mappings between translation surfaces."""

from flatsurf.geometry.polygon import Polygons, wedge_product
from flatsurf.geometry.surface import Surface, Surface_list, Surface_dict, ExtraLabel
from flatsurf.geometry.similarity_surface import SimilaritySurface
from flatsurf.geometry.translation import TranslationGroup

from sage.rings.infinity import Infinity
from sage.structure.sage_object import SageObject

class SurfaceMapping:
    r"""Abstract class for any mapping between surfaces."""
    
    def __init__(self, domain, codomain):
        self._domain=domain
        self._codomain=codomain
    
    def domain(self):
        r"""
        Return the domain of the mapping.
        """
        return self._domain

    def codomain(self):
        r"""
        Return the range of the mapping.
        """
        return self._codomain

    def push_vector_forward(self,tangent_vector):
        r"""Applies the mapping to the provided vector."""
        raise NotImplementedError

    def pull_vector_back(self,tangent_vector):
        r"""Applies the inverse of the mapping to the provided vector."""
        raise NotImplementedError
        
    def __mul__(self,other):
        # Compose SurfaceMappings
        return SurfaceMappingComposition(other,self)
    
    def __rmul__(self,other):
        return SurfaceMappingComposition(self,other)


#class FinitelyPerturbedSurface(Surface):
#    def __init__(self, surface, polygon_dictionary=None, glue_dictionary=None, base_label=None, ring=None):
#        r"""
#        
#        Warning: No checks are made to make sure the surface is reasonable.
#        
#        PARAMETERS::
#            surface: The surface this is based on.
#            polygon_dictionary: A dictionary mapping labels to polygons which will override whatever was on the original surface.
#            glue_dictionary: A dictionary mapping edges to edges, which will override whatever was on the original surface. It will automatically be made symmetric.
#            base_label: A label representing the base_label on the new surface.
#            ring: A new ring containing the vertices.
#        """
#        self._s=surface
#        if polygon_dictionary is None:
#            self._pdict={}
#        else:
#            self._pdict=dict(polygon_dictionary)
#        self._gdict={}
#        if not glue_dictionary is None:
#            for edge1,edge2 in glue_dictionary.iteritems():
#                self._gdict[edge1]=edge2
#                self._gdict[edge2]=edge1
#        if base_label is None:
#            self._base_label = surface.base_label()
#        else:
#            self._base_label = base_label
#        if ring is None:
#            self._ring = surface.base_ring()
#        else:
#            self._ring = ring
#        self._is_finite = surface.is_finite()
#        Surface.__init__(self, )

#    def base_ring(self):
#        return self._ring

#    def base_label(self):
#        return self._base_label

#    def polygon(self, lab):
#        p = self._pdict.get(lab)
#        if p is None:
#            return self._s.polygon(lab)
#        return p

#    def opposite_edge(self, p, e):
#        edge = self._gdict.get((p,e))
#        if edge is None:
#            return self._s.opposite_edge(p,e)
#        return edge

#    def is_finite(self):
#        return self._is_finite

class SurfaceMappingComposition(SurfaceMapping):
    r"""
    Compose two mappings.
    """
    
    def __init__(self, mapping1, mapping2):
        r"""
        Represent the mapping of mapping1 followed by mapping2.
        """
        if mapping1.codomain()!=mapping2.domain():
            raise ValueError("Codomain of mapping1 must be equal to the domain of mapping2")
        self._m1=mapping1
        self._m2=mapping2
        SurfaceMapping.__init__(self, self._m1.domain(), self._m2.codomain())

    def push_vector_forward(self,tangent_vector):
        r"""Applies the mapping to the provided vector."""
        return self._m2.push_vector_forward(self._m1.push_vector_forward(tangent_vector))

    def pull_vector_back(self,tangent_vector):
        r"""Applies the inverse of the mapping to the provided vector."""
        return self._m1.pull_vector_back(self._m2.pull_vector_back(tangent_vector))

class IdentityMapping(SurfaceMapping):
    r"""
    Construct an identity map between two `equal' surfaces.
    """
    def __init__(self,domain,codomain):
        SurfaceMapping.__init__(self, domain, codomain)

    def push_vector_forward(self,tangent_vector):
        r"""Applies the mapping to the provided vector."""
        ring = tangent_vector.bundle().base_ring()
        return self._codomain.tangent_vector( \
            tangent_vector.polygon_label(), \
            tangent_vector.point(), \
            tangent_vector.vector(), \
            ring = ring)


    def pull_vector_back(self,tangent_vector):
        r"""Applies the pullback mapping to the provided vector."""
        ring = tangent_vector.bundle().base_ring()
        return self._domain.tangent_vector( \
            tangent_vector.polygon_label(), \
            tangent_vector.point(), \
            tangent_vector.vector(), \
            ring = ring)

class MatrixListDeformedSurface(Surface):
    r"""
    Apply a different matrix to each polygon in the surface. 
    Here matrix_function is a python function mapping labels to 2x2 matrices with positive determinant.
    """
    def __init__(self, surface, matrix_function, ring=None):
        self._s=surface
        self._m=matrix_function
        if ring is None:
            self._base_ring = self._s.base_ring()
        else:
            self._base_ring=ring
        self._P=Polygons(self._base_ring)
        Surface.__init__(self)

    def base_ring(self):
        return self._base_ring

    def base_label(self):
        return self._s.base_label()

    def polygon(self, lab):
        p = self._s.polygon(lab)
        edges = [ self._m(lab) * p.edge(e) for e in xrange(p.num_edges())]
        return self._P(edges)

    def opposite_edge(self, p, e):
        return self._s.opposite_edge(p,e)

    def is_finite(self):
        return self._s.is_finite()

class MatrixListDeformedSurfaceMapping(SurfaceMapping):
    r"""
    This mapping applies a possibly different linear matrix to each polygon.
    The matrix is determined by the matrix_function which should be a python
    object.
    """
    def __init__(self, s, matrix_function, ring=None):
        codomain = MatrixListDeformedSurface(s,matrix_function,ring = ring)
        self._m=matrix_function
        SurfaceMapping.__init__(self, s, codomain)

    def push_vector_forward(self,tangent_vector):
        label = tangent_vector.polygon_label()
        m = self._m(label)
        return self.codomain().tangent_vector(
                label, \
                m*tangent_vector.point(), \
                m*tangent_vector.vector())

    def pull_vector_back(self,tangent_vector):
        label = tangent_vector.polygon_label()
        im = ~self._m(label)
        return self.domain().tangent_vector(
                label, \
                im*tangent_vector.point(), \
                im*tangent_vector.vector())

class SimilarityJoinPolygonsMapping(SurfaceMapping):
    r"""
    Return a SurfaceMapping joining two polygons together along the edge provided to the constructor.

    EXAMPLES::

        sage: from flatsurf.geometry.surface import Surface_list
        sage: from flatsurf.geometry.translation_surface import TranslationSurface
        sage: from flatsurf.geometry.polygon import Polygons
        sage: P=Polygons(QQ)
        sage: s0=Surface_list(base_ring=QQ)
        sage: s0.add_polygon(P([(1,0),(0,1),(-1,-1)])) # gets label=0
        0
        sage: s0.add_polygon(P([(-1,0),(0,-1),(1,1)])) # gets label=1
        1
        sage: s0.change_polygon_gluings(0,[(1,0),(1,1),(1,2)])
        sage: s0.make_immutable()
        sage: s=TranslationSurface(s0)
        sage: from flatsurf.geometry.mappings import *
        sage: m=SimilarityJoinPolygonsMapping(s,0,2)
        sage: s2=m.codomain()
        sage: for label,polygon in s2.label_iterator(polygons=True):
        ....:     print("Polygon "+str(label)+" is "+str(polygon)+".")
        Polygon 0 is Polygon: (0, 0), (1, 0), (1, 1), (0, 1).
        sage: for label,edge in s2.edge_iterator():
        ....:     print(str((label,edge))+" is glued to "+str(s2.opposite_edge(label,edge))+".")
        (0, 0) is glued to (0, 2).
        (0, 1) is glued to (0, 3).
        (0, 2) is glued to (0, 0).
        (0, 3) is glued to (0, 1).
    """
    def __init__(self, s, p1, e1):
        r"""
        Join polygon with label p1 of s to polygon sharing edge e1.
        """
        if s.is_mutable():
            raise ValueError("Can only construct SimilarityJoinPolygonsMapping for immutable surfaces.")

        ss2=s.copy(lazy=True,mutable=True)
        s2=ss2.underlying_surface()

        poly1=s.polygon(p1)
        p2,e2 = s.opposite_edge(p1,e1)
        poly2=s.polygon(p2)
        t=s.edge_transformation(p2, e2)
        dt=t.derivative()
        vs = []  # actually stores new edges...
        edge_map={} # Store the pairs for the old edges.
        for i in range(e1):
            edge_map[len(vs)]=(p1,i)
            vs.append(poly1.edge(i))
        ne=poly2.num_edges()
        for i in range(1,ne):
            ee=(e2+i)%ne
            edge_map[len(vs)]=(p2,ee)
            vs.append(dt * poly2.edge( ee ))
        for i in range(e1+1, poly1.num_edges()):
            edge_map[len(vs)]=(p1,i)
            vs.append(poly1.edge(i))

        inv_edge_map={}
        for key, value in edge_map.iteritems():
            inv_edge_map[value]=(p1,key)

        if s.base_label()==p2:
            # The polygon with the base label is being removed.
            s2.change_base_label(p1)
        
        s2.change_polygon(p1, Polygons(s.base_ring())(vs))
        
        for i in range(len(vs)):
            p3,e3 = edge_map[i]
            p4,e4 = s.opposite_edge(p3,e3)
            if p4 == p1 or p4 == p2: 
                pp,ee = inv_edge_map[(p4,e4)]
                s2.change_edge_gluing(p1,i,pp,ee)
            else:
                s2.change_edge_gluing(p1,i,p4,e4)

        s2.make_immutable()
        
        self._saved_label=p1
        self._removed_label=p2
        self._remove_map = t
        self._remove_map_derivative = dt
        self._glued_edge=e1
        SurfaceMapping.__init__(self, s, ss2)

    def removed_label(self):
        r"""
        Return the label that was removed in the joining process.
        """
        return self._removed_label

    def glued_vertices(self):
        r"""
        Return the vertices of the newly glued polygon which bound the diagonal formed by the glue.
        """
        return (self._glued_edge,self._glued_edge+self._domain.polygon(self._removed_label).num_edges())

    def push_vector_forward(self,tangent_vector):
        r"""Applies the mapping to the provided vector."""
        ring = tangent_vector.bundle().base_ring()
        if tangent_vector.polygon_label() == self._removed_label:
            return self._codomain.tangent_vector( \
                self._saved_label, \
                self._remove_map(tangent_vector.point()), \
                self._remove_map_derivative*tangent_vector.vector(), \
                ring = ring)
        else:
            return self._codomain.tangent_vector( \
                tangent_vector.polygon_label(), \
                tangent_vector.point(), \
                tangent_vector.vector(), \
                ring = ring)

    def pull_vector_back(self,tangent_vector):
        r"""
        Applies the inverse of the mapping to the provided vector.
        """
        ring = tangent_vector.bundle().base_ring()
        if tangent_vector.polygon_label() == self._saved_label:
            p=tangent_vector.point()
            v=self._domain.polygon(self._saved_label).vertex(self._glued_edge)
            e=self._domain.polygon(self._saved_label).edge(self._glued_edge)
            from flatsurf.geometry.polygon import wedge_product
            wp = wedge_product(p-v,e)
            if wp > 0:
                # in polygon with the removed label
                return self.domain().tangent_vector( \
                    self._removed_label, \
                    (~ self._remove_map)(tangent_vector.point()), \
                    (~ self._remove_map_derivative)*tangent_vector.vector(), \
                    ring = ring)
            if wp < 0:
                # in polygon with the removed label
                return self.domain().tangent_vector( \
                    self._saved_label, \
                    tangent_vector.point(), \
                    tangent_vector.vector(), \
                    ring = ring)
            # Otherwise wp==0
            w = tangent_vector.vector()
            wp = wedge_product(w,e)
            if wp > 0:
                # in polygon with the removed label
                return self.domain().tangent_vector( \
                    self._removed_label, \
                    (~ self._remove_map)(tangent_vector.point()), \
                    (~ self._remove_map_derivative)*tangent_vector.vector(), \
                    ring = ring)
            return self.domain().tangent_vector( \
                self._saved_label, \
                tangent_vector.point(), \
                tangent_vector.vector(), \
                ring = ring)
        else:
            return self._domain.tangent_vector( \
                tangent_vector.polygon_label(), \
                tangent_vector.point(), \
                tangent_vector.vector(), \
                ring = ring)

class SplitPolygonsMapping(SurfaceMapping):
    r"""
    Class for cutting a polygon along a diagonal.
    
    EXAMPLES::

        sage: from flatsurf import *
        sage: s=translation_surfaces.veech_2n_gon(4)
        sage: from flatsurf.geometry.mappings import SplitPolygonsMapping
        sage: m = SplitPolygonsMapping(s,0,0,2)
        sage: s2=m.codomain()
        sage: TestSuite(s2).run()
        sage: for pair in s2.label_iterator(polygons=True):
<<<<<<< HEAD
        ...       print pair
        (0, Polygon: (0, 0), (1/2*a + 1, 1/2*a), (1/2*a + 1, 1/2*a + 1), (1, a + 1), (0, a + 1), (-1/2*a, 1/2*a + 1), (-1/2*a, 1/2*a))
        (ExtraLabel(0), Polygon: (0, 0), (-1/2*a - 1, -1/2*a), (-1/2*a, -1/2*a))
=======
        ....:     print(pair)
        (0, Polygon: (0, 0), (1/2*sqrt2 + 1, 1/2*sqrt2), (1/2*sqrt2 + 1, 1/2*sqrt2 + 1), (1, sqrt2 + 1), (0, sqrt2 + 1), (-1/2*sqrt2, 1/2*sqrt2 + 1), (-1/2*sqrt2, 1/2*sqrt2))
        (ExtraLabel(0), Polygon: (0, 0), (-1/2*sqrt2 - 1, -1/2*sqrt2), (-1/2*sqrt2, -1/2*sqrt2))
>>>>>>> 032b43c7
        sage: for glue in s2.edge_iterator(gluings=True):
        ....:     print(glue)
        ((0, 0), (ExtraLabel(0), 0))
        ((0, 1), (0, 5))
        ((0, 2), (0, 6))
        ((0, 3), (ExtraLabel(0), 1))
        ((0, 4), (ExtraLabel(0), 2))
        ((0, 5), (0, 1))
        ((0, 6), (0, 2))
        ((ExtraLabel(0), 0), (0, 0))
        ((ExtraLabel(0), 1), (0, 3))
        ((ExtraLabel(0), 2), (0, 4))
    """
    
    def __init__(self, s, p, v1, v2, new_label = None):
        r"""
        Split the polygon with label p of surface s along the diagonal joining vertex v1 to vertex v2.
        
        Warning: We do not ensure that new_label is not already in the list of labels unless it is None (as by default).
        """
        if s.is_mutable():
            raise ValueError("The surface should be immutable.")

        poly=s.polygon(p)
        ne=poly.num_edges()
        if v1<0 or v2<0 or v1>=ne or v2>=ne:
            raise ValueError('Provided vertices out of bounds.')
        if abs(v1-v2)<=1 or abs(v1-v2)>=ne-1:
            raise ValueError('Provided diagonal is not a diagonal.')
        if v2<v1:
            temp=v1
            v1=v2
            v2=temp
            
        newvertices1=[poly.vertex(v2)-poly.vertex(v1)]
        for i in range(v2, v1+ne):
            newvertices1.append(poly.edge(i))
        newpoly1 = Polygons(s.base_ring())(newvertices1)
        
        newvertices2=[poly.vertex(v1)-poly.vertex(v2)]
        for i in range(v1,v2):
            newvertices2.append(poly.edge(i))
        newpoly2 = Polygons(s.base_ring())(newvertices2)

        ss2 = s.copy(mutable=True,lazy=True)
        s2 = ss2.underlying_surface()
        s2.change_polygon(p,newpoly1)
        new_label = s2.add_polygon(newpoly2, label=new_label)

        old_to_new_labels={}
        for i in range(ne):
            if i<v1:
                old_to_new_labels[i]=(p,i+ne-v2+1)
            elif i<v2:
                old_to_new_labels[i]=(new_label,i-v1+1)
            else: # i>=v2
                old_to_new_labels[i]=(p,i-v2+1)
        new_to_old_labels={}
        for i,pair in old_to_new_labels.iteritems():
            new_to_old_labels[pair]=i

        # This glues the split polygons together.
        s2.change_edge_gluing(p,0,new_label,0)
        for e in range(ne):
            ll,ee = old_to_new_labels[e]
            lll,eee = s.opposite_edge(p,e)
            if lll == p:
                gl,ge = old_to_new_labels[eee]
                s2.change_edge_gluing(ll,ee,gl,ge)
            else:
                s2.change_edge_gluing(ll,ee,lll,eee)
        
        s2.make_immutable()
        
        self._p=p
        self._v1=v1
        self._v2=v2
        self._new_label=new_label
        from flatsurf.geometry.translation import TranslationGroup
        TG=TranslationGroup(s.base_ring())
        self._tp = TG(-s.polygon(p).vertex(v1))
        self._tnew_label = TG(-s.polygon(p).vertex(v2))
        SurfaceMapping.__init__(self, s, ss2)

    def push_vector_forward(self,tangent_vector):
        r"""Applies the mapping to the provided vector."""
        ring = tangent_vector.bundle().base_ring()
        if tangent_vector.polygon_label() == self._p:
            point=tangent_vector.point()
            vertex1=self._domain.polygon(self._p).vertex(self._v1)
            vertex2=self._domain.polygon(self._p).vertex(self._v2)

            wp = wedge_product(vertex2-vertex1,point-vertex1)

            if wp > 0:
                # in new polygon 1
                return self.codomain().tangent_vector( \
                    self._p, \
                    self._tp(tangent_vector.point()), \
                    tangent_vector.vector(), \
                    ring = ring)
            if wp < 0:
                # in new polygon 2
                return self.codomain().tangent_vector( \
                    self._new_label, \
                    self._tnew_label(tangent_vector.point()), \
                    tangent_vector.vector(), \
                    ring = ring)

            # Otherwise wp==0
            w = tangent_vector.vector()
            wp = wedge_product(vertex2-vertex1,w)
            if wp > 0:
                # in new polygon 1
                return self.codomain().tangent_vector( \
                    self._p, \
                    self._tp(tangent_vector.point()), \
                    tangent_vector.vector(), \
                    ring = ring)
            # in new polygon 2
            return self.codomain().tangent_vector( \
                self._new_label, \
                self._tnew_label(tangent_vector.point()), \
                tangent_vector.vector(), \
                ring = ring)
        else:
            # Not in a polygon that was changed. Just copy the data.
            return self._codomain.tangent_vector( \
                tangent_vector.polygon_label(), \
                tangent_vector.point(), \
                tangent_vector.vector(), \
                ring = ring)


    def pull_vector_back(self,tangent_vector):
        r"""Applies the pullback mapping to the provided vector."""
        ring = tangent_vector.bundle().base_ring()
        if tangent_vector.polygon_label() == self._p:
            return self._domain.tangent_vector( \
                self._p, \
                (~ self._tp)(tangent_vector.point()), \
                tangent_vector.vector(), \
                ring = ring)
        elif tangent_vector.polygon_label() == self._new_label:
            return self._domain.tangent_vector( \
                self._p, \
                (~ self._tnew_label)(tangent_vector.point()), \
                tangent_vector.vector(), \
                ring = ring)
        else:
            # Not in a polygon that was changed. Just copy the data.
            return self._domain.tangent_vector( \
                tangent_vector.polygon_label(), \
                tangent_vector.point(), \
                tangent_vector.vector(), \
                ring = ring)

def subdivide_a_polygon(s):
    r"""
    Return a SurfaceMapping which cuts one polygon along a diagonal or None if the surface is triangulated.
    """
    from flatsurf.geometry.polygon import wedge_product
    for l,poly in s.label_iterator(polygons=True):
        n = poly.num_edges() 
        if n>3:
            for i in xrange(n):
                e1=poly.edge(i)
                e2=poly.edge((i+1)%n)
                if wedge_product(e1,e2) != 0:
                    return SplitPolygonsMapping(s,l,i, (i+2)%n)
            raise ValueError("Unable to triangulate polygon with label "+str(l)+\
                ": "+str(poly))
    return None


def triangulation_mapping(s):
    r"""Return a  SurfaceMapping triangulating the provided surface.
    
    EXAMPLES::
        
        sage: from flatsurf import *
        sage: s=translation_surfaces.veech_2n_gon(4)
        sage: from flatsurf.geometry.mappings import *
        sage: m=triangulation_mapping(s)
        sage: s2=m.codomain()
        sage: TestSuite(s2).run()
        sage: for label,polygon in s2.label_iterator(polygons=True):
<<<<<<< HEAD
        ...       print str(polygon)
        Polygon: (0, 0), (-1/2*a, 1/2*a + 1), (-1/2*a, 1/2*a)
        Polygon: (0, 0), (1/2*a, -1/2*a - 1), (1/2*a, 1/2*a)
        Polygon: (0, 0), (-1/2*a - 1, -1/2*a - 1), (0, -1)
        Polygon: (0, 0), (-1, -a - 1), (1/2*a, -1/2*a)
        Polygon: (0, 0), (0, -a - 1), (1, 0)
        Polygon: (0, 0), (-1/2*a - 1, -1/2*a), (-1/2*a, -1/2*a)
=======
        ....:     print(str(polygon))
        Polygon: (0, 0), (-1/2*sqrt2, 1/2*sqrt2 + 1), (-1/2*sqrt2, 1/2*sqrt2)
        Polygon: (0, 0), (1/2*sqrt2, -1/2*sqrt2 - 1), (1/2*sqrt2, 1/2*sqrt2)
        Polygon: (0, 0), (-1/2*sqrt2 - 1, -1/2*sqrt2 - 1), (0, -1)
        Polygon: (0, 0), (-1, -sqrt2 - 1), (1/2*sqrt2, -1/2*sqrt2)
        Polygon: (0, 0), (0, -sqrt2 - 1), (1, 0)
        Polygon: (0, 0), (-1/2*sqrt2 - 1, -1/2*sqrt2), (-1/2*sqrt2, -1/2*sqrt2)
>>>>>>> 032b43c7
    """
    assert(s.is_finite())
    m=subdivide_a_polygon(s)
    if m is None:
        return None
    s1=m.codomain()
    while True:
        m2=subdivide_a_polygon(s1)
        if m2 is None:
            return m
        s1=m2.codomain()
        m=SurfaceMappingComposition(m,m2)
    

def flip_edge_mapping(s,p1,e1):
    r"""
    Return a mapping whose domain is s which flips the provided edge.
    """
    m1=SimilarityJoinPolygonsMapping(s,p1,e1)
    v1,v2=m1.glued_vertices()
    removed_label = m1.removed_label()
    m2=SplitPolygonsMapping(m1.codomain(), p1, (v1+1)%4, (v1+3)%4, new_label = removed_label)
    return SurfaceMappingComposition(m1,m2)

def one_delaunay_flip_mapping(s):
    r"""
    Returns one delaunay flip, or none if no flips are needed.
    """
    for p,poly in s.label_iterator(polygons=True):
        for e in range(poly.num_edges()):
            if s._edge_needs_flip(p,e):
                return flip_edge_mapping(s,p,e)
    return None

def delaunay_triangulation_mapping(s):
    r"""
    Returns a mapping to a Delaunay triangulation or None if the surface already is Delaunay triangulated.
    """
    assert(s.is_finite())
    m=triangulation_mapping(s)
    if m is None:
        s1=s
    else: 
        s1=m.codomain()
    m1=one_delaunay_flip_mapping(s1)
    if m1 is None:
        return m
    if m is None:
        m=m1
    else:
        m=SurfaceMappingComposition(m,m1)
    s1=m1.codomain()
    while True:
        m1=one_delaunay_flip_mapping(s1)
        if m1 is None:
            return m
        s1=m1.codomain()
        m=SurfaceMappingComposition(m,m1)

def delaunay_decomposition_mapping(s):
    r"""
    Returns a mapping to a Delaunay decomposition or possibly None if the surface already is Delaunay.
    """
    m=delaunay_triangulation_mapping(s)
    if m is None:
        s1=s
    else:
        s1=m.codomain()
    edge_vectors=[]
    for p,poly in s1.label_iterator(polygons=True):
        for e in range(poly.num_edges()):
            pp,ee=s1.opposite_edge(p,e)
            if (p<pp or (p==pp and e<ee)) and s1._edge_needs_join(p,e):
                edge_vectors.append( s1.tangent_vector(p,poly.vertex(e),poly.edge(e)) )
    if len(edge_vectors)>0:
        ev=edge_vectors.pop()
        p,e=ev.edge_pointing_along()
        m1=SimilarityJoinPolygonsMapping(s1,p,e)
        s2=m1.codomain()
        while len(edge_vectors)>0:
            ev=edge_vectors.pop()
            ev2=m1.push_vector_forward(ev)
            p,e=ev2.edge_pointing_along()
            mtemp=SimilarityJoinPolygonsMapping(s2,p,e)
            m1=SurfaceMappingComposition(m1,mtemp)
            s2=m1.codomain()
        if m is None:
            return m1
        else:
            return SurfaceMappingComposition(m,m1)
    return m
    
def canonical_first_vertex(polygon):
    r"""
    Return the index of the vertex with smallest y-coordinate.
    If two vertices have the same y-coordinate, then the one with least x-coordinate is returned.
    """
    best=0
    best_pt=polygon.vertex(best)
    for v in range(1,polygon.num_edges()):
        pt=polygon.vertex(v)
        if pt[1]<best_pt[1]:
            best=v
            best_pt=pt
    if best==0:
        if pt[1]==best_pt[1]:
            return v
    return best
   
class CanonicalizePolygonsMapping(SurfaceMapping):
    r"""
    This is a mapping to a surface with the polygon vertices canonically determined.
    A canonical labeling is when the canonocal_first_vertex is the zero vertex.
    """
    def __init__(self, s):
        r"""
        Split the polygon with label p of surface s along the diagonal joining vertex v1 to vertex v2.
        """
        if not s.is_finite():
            raise ValueError("Currently only works with finite surfaces.")
        ring=s.base_ring()
        T=TranslationGroup(ring)
        P=Polygons(ring)
        cv = {} # dictionary for canonical vertices
        translations={} # translations bringing the canonical vertex to the origin.
        s2 = Surface_dict(base_ring=ring)
        for l,polygon in s.label_iterator(polygons=True):
            cv[l]=cvcur=canonical_first_vertex(polygon)
            newedges=[]
            for i in range(polygon.num_edges()):
                newedges.append(polygon.edge( (i+cvcur) % polygon.num_edges() ))
            s2.add_polygon(P(newedges), label=l)
            translations[l]=T( -polygon.vertex(cvcur) )
        for l1,polygon in s.label_iterator(polygons=True):
            for e1 in range(polygon.num_edges()):
                l2,e2=s.opposite_edge(l1,e1)
                ee1= (e1-cv[l1]+polygon.num_edges())%polygon.num_edges()
                polygon2=s.polygon(l2)
                ee2= (e2-cv[l2]+polygon2.num_edges())%polygon2.num_edges()
                # newgluing.append( ( (l1,ee1),(l2,ee2) ) )
                s2.change_edge_gluing(l1,ee1,l2,ee2)
        s2.change_base_label(s.base_label())
        s2.make_immutable()
        ss2=s.__class__(s2)
        
        self._cv=cv
        self._translations=translations

        SurfaceMapping.__init__(self, s, ss2)

    def push_vector_forward(self,tangent_vector):
        r"""Applies the mapping to the provided vector."""
        ring = tangent_vector.bundle().base_ring()
        l=tangent_vector.polygon_label()
        return self.codomain().tangent_vector(l, \
            self._translations[l](tangent_vector.point()), \
            tangent_vector.vector(), \
            ring = ring)

    def pull_vector_back(self,tangent_vector):
        r"""Applies the pullback mapping to the provided vector."""
        ring = tangent_vector.bundle().base_ring()
        l=tangent_vector.polygon_label()
        return self.domain().tangent_vector(l, \
            (~self._translations[l])(tangent_vector.point()), \
            tangent_vector.vector(), \
            ring = ring)

class ReindexedSurface(Surface):
    def __init__(self, s, reindexmapping, new_base_label=None):
        r"""
        Represents a reindexed similarity surface.
        """
        if not s.is_finite():
            raise ValueError("Only works for finite surfaces.")
        if s.is_mutable():
            raise ValueError("Only works for immutable surfaces.")
        self._s=s
        self._r=reindexmapping
        if new_base_label is None:
            new_base_label=self._r._f[self._s.base_label()]
        Surface.__init__(self, self._s.base_ring(), new_base_label, finite=True)
    
    def polygon(self, lab):
        return self._s.polygon(self._r._b[lab])
    
    def opposite_edge(self, p, e):
        p_back = self._r._b[p]
        pp_back,ee = self._s.opposite_edge(p_back,e)
        pp = self._r._f[pp_back]
        return (pp,ee)

class ReindexMapping(SurfaceMapping):
    r"""
    Apply a dictionary to relabel the polygons.
    """
    def __init__(self,s,relabler,new_base_label=None):
        r"""
        The parameters should be a surface and a dictionary which takes as input a label and produces a new label.
        """
        if not s.is_finite():
            raise ValueError("Currently only works with finite surfaces.""")
        f = {} # map for labels going forward.
        b = {} # map for labels going backward.
        for l in s.label_iterator():
            if l in relabler:
                l2=relabler[l]
                f[l]=l2
                if l2 in b:
                    raise ValueError("Provided dictionary has two keys mapping to the same value. Or you are mapping to a label you didn't change.")
                b[l2]=l
            else:
                # If no key then don't change the label
                f[l]=l
                if l in b:
                    raise ValueError("Provided dictionary has two keys mapping to the same value. Or you are mapping to a label you didn't change.")
                b[l]=l

        self._f=f
        self._b=b
        
        
        SurfaceMapping.__init__(self, s, s.__class__(ReindexedSurface(s,self,new_base_label)))
    
    def push_vector_forward(self,tangent_vector):
        r"""Applies the mapping to the provided vector."""
        # There is no change- we just move it to the new surface.
        ring = tangent_vector.bundle().base_ring()
        return self.codomain().tangent_vector( \
            tangent_vector.polygon_label(), \
            tangent_vector.point(), \
            tangent_vector.vector(), \
            ring = ring)

    def pull_vector_back(self,tangent_vector):
        r"""Applies the pullback mapping to the provided vector."""
        ring = tangent_vector.bundle().base_ring()
        return self.domain().tangent_vector( \
            tangent_vector.polygon_label(), \
            tangent_vector.point(), \
            tangent_vector.vector(), \
            ring = ring)

def my_sgn(val):
    if val>0:
        return 1
    elif val<0:
        return -1
    else:
        return 0

def polygon_compare(poly1,poly2):
    r"""
    Compare two polygons first by area, then by number of sides,
    then by lexigraphical ording on edge vectors."""
    # This should not be used is broken!!
    #from sage.functions.generalized import sgn
    res = my_sgn(-poly1.area()+poly2.area())
    if res!=0:
        return res
    res = my_sgn(poly1.num_edges()-poly2.num_edges())
    if res!=0:
        return res
    ne=poly1.num_edges()
    for i in range(0,ne-1):
        edge_diff = poly1.edge(i) - poly2.edge(i)
        res = my_sgn(edge_diff[0])
        if res!=0:
            return res
        res = my_sgn(edge_diff[1])
        if res!=0:
            return res
    return 0
    
def translation_surface_cmp(s1, s2):
    r"""
    Compare two finite surfaces. 
    The surfaces will be considered equal if and only if there is a translation automorphism
    respecting the polygons and the base_labels.
    """
    if not s1.is_finite() or not s2.is_finite():
        raise NotImplementedError
    lw1=s1.walker()
    lw2=s2.walker()
    from itertools import izip_longest
    for p1,p2 in izip_longest(lw1.polygon_iterator(), lw2.polygon_iterator()):
        if p1 is None:
            # s2 has more polygons
            return -1
        if p2 is None:
            # s1 has more polygons
            return 1
        ret = polygon_compare(p1,p2)
        if ret != 0:
            return ret
    # Polygons are identical. Compare edge gluings.
    for pair1,pair2 in izip_longest(lw1.edge_iterator(), lw2.edge_iterator()):
        l1,e1 = s1.opposite_edge(pair1)
        l2,e2 = s2.opposite_edge(pair2)
        num1 = lw1.label_to_number(l1)
        num2 = lw2.label_to_number(l2)
        ret = cmp(num1,num2)
        if ret!=0:
            return ret
        ret = cmp(e1,e2)
        if ret!=0:
            return ret
    return 0

def canonicalize_translation_surface_mapping(s):
    r"""
    Return the translation surface in a canonical form.
    
    EXAMPLES::

<<<<<<< HEAD
        sage: from flatsurf import *
        sage: s=translation_surfaces.octagon_and_squares().canonicalize()
        sage: TestSuite(s).run()
        sage: a = s.base_ring().gen() # a is the square root of 2.
=======
        sage: from flatsurf.geometry.polygon import Polygons
        sage: K.<sqrt2> = NumberField(x**2 - 2, embedding=1.414)
        sage: octagon = Polygons(K)([(1,0),(sqrt2/2, sqrt2/2),(0, 1),(-sqrt2/2, sqrt2/2),(-1,0),(-sqrt2/2, -sqrt2/2),(0, -1),(sqrt2/2, -sqrt2/2)])
        sage: square1 = Polygons(K)([(1,0),(0,1),(-1,0),(0,-1)])
        sage: square2 = Polygons(K)([(sqrt2/2, sqrt2/2),(-sqrt2/2, sqrt2/2),(-sqrt2/2, -sqrt2/2),(sqrt2/2, -sqrt2/2)])
        sage: gluings=[((1,i),(0, (2*i+4)%8 )) for i in range(4)]
        sage: for i in range(4):
        ....:     gluings.append( ((2,i), (0, (2*i+1+4)%8 )) )
        sage: from flatsurf.geometry.surface import Surface_polygons_and_gluings
        sage: from flatsurf.geometry.translation_surface import TranslationSurface
        sage: s=TranslationSurface(Surface_polygons_and_gluings([octagon,square1,square2], gluings))
>>>>>>> 032b43c7
        sage: from flatsurf.geometry.mappings import *
        sage: mat=Matrix([[1,2+a],[0,1]])
        sage: from flatsurf.geometry.half_dilation_surface import GL2RMapping
        sage: m1=GL2RMapping(s,mat)
        sage: m2=canonicalize_translation_surface_mapping(m1.codomain())
        sage: m=m2*m1
        sage: translation_surface_cmp(m.domain(),m.codomain())==0
        True
        sage: TestSuite(m.codomain()).run()
        sage: s=m.domain()
        sage: v=s.tangent_vector(0,(0,0),(1,1))
        sage: w=m.push_vector_forward(v)
        sage: print(w)
        SimilaritySurfaceTangentVector in polygon 0 based at (0, 0) with vector (a + 3, 1)
    """
    from flatsurf.geometry.translation_surface import TranslationSurface
    if not s.is_finite():
        raise NotImplementedError
    if not isinstance(s,TranslationSurface):
        raise ValueError("Only defined for TranslationSurfaces")
    m1=delaunay_decomposition_mapping(s)
    if m1 is None:
        s2=s
    else:
        s2=m1.codomain()
    m2=CanonicalizePolygonsMapping(s2)
    if m1 is None:
        m=m2
    else:
        m=SurfaceMappingComposition(m1,m2)
    s2=m.codomain()
    it = s2.label_iterator()
    min_label = it.next()
    smin=s2.copy(lazy=True,mutable=True)
    smin.underlying_surface().change_base_label(min_label)
    smin.underlying_surface().make_immutable()
    for test_label in it:
        stest=s2.copy(lazy=True,mutable=True)
        stest.underlying_surface().change_base_label(test_label)
        stest.underlying_surface().make_immutable()
        c = translation_surface_cmp(smin,stest)
        if c>0:
            min_label = test_label
            smin = stest
    lw=smin.walker()
    lw.find_all_labels()
    m3=ReindexMapping(s2,lw.label_dictionary(),0)
    return SurfaceMappingComposition(m,m3)
    <|MERGE_RESOLUTION|>--- conflicted
+++ resolved
@@ -382,15 +382,9 @@
         sage: s2=m.codomain()
         sage: TestSuite(s2).run()
         sage: for pair in s2.label_iterator(polygons=True):
-<<<<<<< HEAD
-        ...       print pair
+        ....:     print(pair)
         (0, Polygon: (0, 0), (1/2*a + 1, 1/2*a), (1/2*a + 1, 1/2*a + 1), (1, a + 1), (0, a + 1), (-1/2*a, 1/2*a + 1), (-1/2*a, 1/2*a))
         (ExtraLabel(0), Polygon: (0, 0), (-1/2*a - 1, -1/2*a), (-1/2*a, -1/2*a))
-=======
-        ....:     print(pair)
-        (0, Polygon: (0, 0), (1/2*sqrt2 + 1, 1/2*sqrt2), (1/2*sqrt2 + 1, 1/2*sqrt2 + 1), (1, sqrt2 + 1), (0, sqrt2 + 1), (-1/2*sqrt2, 1/2*sqrt2 + 1), (-1/2*sqrt2, 1/2*sqrt2))
-        (ExtraLabel(0), Polygon: (0, 0), (-1/2*sqrt2 - 1, -1/2*sqrt2), (-1/2*sqrt2, -1/2*sqrt2))
->>>>>>> 032b43c7
         sage: for glue in s2.edge_iterator(gluings=True):
         ....:     print(glue)
         ((0, 0), (ExtraLabel(0), 0))
@@ -578,23 +572,13 @@
         sage: s2=m.codomain()
         sage: TestSuite(s2).run()
         sage: for label,polygon in s2.label_iterator(polygons=True):
-<<<<<<< HEAD
-        ...       print str(polygon)
+        ....:     print(str(polygon))
         Polygon: (0, 0), (-1/2*a, 1/2*a + 1), (-1/2*a, 1/2*a)
         Polygon: (0, 0), (1/2*a, -1/2*a - 1), (1/2*a, 1/2*a)
         Polygon: (0, 0), (-1/2*a - 1, -1/2*a - 1), (0, -1)
         Polygon: (0, 0), (-1, -a - 1), (1/2*a, -1/2*a)
         Polygon: (0, 0), (0, -a - 1), (1, 0)
         Polygon: (0, 0), (-1/2*a - 1, -1/2*a), (-1/2*a, -1/2*a)
-=======
-        ....:     print(str(polygon))
-        Polygon: (0, 0), (-1/2*sqrt2, 1/2*sqrt2 + 1), (-1/2*sqrt2, 1/2*sqrt2)
-        Polygon: (0, 0), (1/2*sqrt2, -1/2*sqrt2 - 1), (1/2*sqrt2, 1/2*sqrt2)
-        Polygon: (0, 0), (-1/2*sqrt2 - 1, -1/2*sqrt2 - 1), (0, -1)
-        Polygon: (0, 0), (-1, -sqrt2 - 1), (1/2*sqrt2, -1/2*sqrt2)
-        Polygon: (0, 0), (0, -sqrt2 - 1), (1, 0)
-        Polygon: (0, 0), (-1/2*sqrt2 - 1, -1/2*sqrt2), (-1/2*sqrt2, -1/2*sqrt2)
->>>>>>> 032b43c7
     """
     assert(s.is_finite())
     m=subdivide_a_polygon(s)
@@ -910,24 +894,11 @@
     
     EXAMPLES::
 
-<<<<<<< HEAD
         sage: from flatsurf import *
         sage: s=translation_surfaces.octagon_and_squares().canonicalize()
         sage: TestSuite(s).run()
         sage: a = s.base_ring().gen() # a is the square root of 2.
-=======
-        sage: from flatsurf.geometry.polygon import Polygons
-        sage: K.<sqrt2> = NumberField(x**2 - 2, embedding=1.414)
-        sage: octagon = Polygons(K)([(1,0),(sqrt2/2, sqrt2/2),(0, 1),(-sqrt2/2, sqrt2/2),(-1,0),(-sqrt2/2, -sqrt2/2),(0, -1),(sqrt2/2, -sqrt2/2)])
-        sage: square1 = Polygons(K)([(1,0),(0,1),(-1,0),(0,-1)])
-        sage: square2 = Polygons(K)([(sqrt2/2, sqrt2/2),(-sqrt2/2, sqrt2/2),(-sqrt2/2, -sqrt2/2),(sqrt2/2, -sqrt2/2)])
-        sage: gluings=[((1,i),(0, (2*i+4)%8 )) for i in range(4)]
-        sage: for i in range(4):
-        ....:     gluings.append( ((2,i), (0, (2*i+1+4)%8 )) )
-        sage: from flatsurf.geometry.surface import Surface_polygons_and_gluings
-        sage: from flatsurf.geometry.translation_surface import TranslationSurface
-        sage: s=TranslationSurface(Surface_polygons_and_gluings([octagon,square1,square2], gluings))
->>>>>>> 032b43c7
+
         sage: from flatsurf.geometry.mappings import *
         sage: mat=Matrix([[1,2+a],[0,1]])
         sage: from flatsurf.geometry.half_dilation_surface import GL2RMapping
