--- conflicted
+++ resolved
@@ -851,11 +851,7 @@
         surface = MutableOrientedSimilaritySurface(base_ring, category=category)
 
         m = len(P)
-<<<<<<< HEAD
-        surface = Surface_list(base_ring=base_ring)
-=======
-
->>>>>>> d0c7d971
+
         for p in P:
             surface.add_polygon(p)
         for p in P:
